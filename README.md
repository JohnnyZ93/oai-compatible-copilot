--- conflicted
+++ resolved
@@ -199,11 +199,8 @@
 - `thinking`: Thinking configuration for Zai provider
   - `type`: Set to 'enabled' to enable thinking, 'disabled' to disable thinking
 - `reasoning_effort`: Reasoning effort level (OpenAI reasoning configuration)
-<<<<<<< HEAD
 - `headers`: Custom HTTP headers to be sent with every request to this model's provider (e.g., `{"X-API-Version": "v1", "X-Custom-Header": "value"}`). These headers will be merged with the default headers (Authorization, Content-Type, User-Agent)
-=======
 - `extra`: Extra request parameters that will be used in /chat/completions.
->>>>>>> 4521f18a
 ---
 
 ## Thanks to
